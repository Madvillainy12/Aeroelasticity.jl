name = "AerostructuralDynamics"
uuid = "903f4ae0-4fef-4d1a-a7b0-612989f7a972"
authors = ["Taylor McDonnell <taylor.golden.mcdonnell@gmail.com> and contributors"]
version = "0.1.0"

[deps]
ArnoldiMethod = "ec485272-7323-5ecc-a04f-4719b315124d"
DiffEqBase = "2b5f629d-d688-5b77-993f-72d75c75574e"
FillArrays = "1a297f60-69ca-5386-bcde-b61e274b549b"
ForwardDiff = "f6369f11-7733-5829-9624-2563aa707210"
GXBeam = "974624c9-1acb-4ad6-a627-8ac40fc27a3e"
LinearAlgebra = "37e2e46d-f89d-539d-b4ee-838fcccc9c8e"
LinearMaps = "7a12625a-238d-50fd-b39a-03d52299707e"
Printf = "de0858da-6303-5e67-8744-51eddeeeb8d7"
RecipesBase = "3cdcf5f2-1ef4-517c-9805-6587b60abb01"
StaticArrays = "90137ffa-7385-5640-81b9-e52037218182"

[compat]
ArnoldiMethod = "0.2"
DiffEqBase = "6"
ForwardDiff = "0.10"
<<<<<<< HEAD
GXBeam = "0.2"
LinearMaps = "3"
StaticArrays = "0.12, 1"
=======
GXBeam = "0.2.3"
LinearMaps = "3.3"
StaticArrays = "0.12, 1.0"
>>>>>>> edbaf448
julia = "1.6"<|MERGE_RESOLUTION|>--- conflicted
+++ resolved
@@ -19,13 +19,7 @@
 ArnoldiMethod = "0.2"
 DiffEqBase = "6"
 ForwardDiff = "0.10"
-<<<<<<< HEAD
-GXBeam = "0.2"
+GXBeam = "0.2.3"
 LinearMaps = "3"
 StaticArrays = "0.12, 1"
-=======
-GXBeam = "0.2.3"
-LinearMaps = "3.3"
-StaticArrays = "0.12, 1.0"
->>>>>>> edbaf448
 julia = "1.6"