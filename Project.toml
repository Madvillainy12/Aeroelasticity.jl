--- conflicted
+++ resolved
@@ -13,11 +13,8 @@
 StaticArrays = "90137ffa-7385-5640-81b9-e52037218182"
 
 [compat]
-<<<<<<< HEAD
+ArnoldiMethod = "0.2"
 DiffEqBase = "6"
-=======
-ArnoldiMethod = "0.2"
->>>>>>> 00ae03d4
 LinearMaps = "3.3"
 StaticArrays = "0.12, 1.0"
 julia = "1.6"