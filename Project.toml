name = "AerostructuralDynamics"
uuid = "903f4ae0-4fef-4d1a-a7b0-612989f7a972"
authors = ["Taylor McDonnell <taylor.golden.mcdonnell@gmail.com> and contributors"]
version = "0.1.0"

[deps]
ArnoldiMethod = "ec485272-7323-5ecc-a04f-4719b315124d"
DiffEqBase = "2b5f629d-d688-5b77-993f-72d75c75574e"
ForwardDiff = "f6369f11-7733-5829-9624-2563aa707210"
GXBeam = "974624c9-1acb-4ad6-a627-8ac40fc27a3e"
LinearAlgebra = "37e2e46d-f89d-539d-b4ee-838fcccc9c8e"
LinearMaps = "7a12625a-238d-50fd-b39a-03d52299707e"
StaticArrays = "90137ffa-7385-5640-81b9-e52037218182"

[compat]
<<<<<<< HEAD
ForwardDiff = "0.10"
=======
ArnoldiMethod = "0.2"
DiffEqBase = "6"
GXBeam = "0.2"
>>>>>>> 19c0d101
LinearMaps = "3.3"
StaticArrays = "0.12, 1.0"
julia = "1.6"<|MERGE_RESOLUTION|>--- conflicted
+++ resolved
@@ -13,13 +13,10 @@
 StaticArrays = "90137ffa-7385-5640-81b9-e52037218182"
 
 [compat]
-<<<<<<< HEAD
-ForwardDiff = "0.10"
-=======
 ArnoldiMethod = "0.2"
 DiffEqBase = "6"
+ForwardDiff = "0.10"
 GXBeam = "0.2"
->>>>>>> 19c0d101
 LinearMaps = "3.3"
 StaticArrays = "0.12, 1.0"
 julia = "1.6"