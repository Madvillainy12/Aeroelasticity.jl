--- conflicted
+++ resolved
@@ -23,15 +23,11 @@
 UnPack = "3a884ed6-31ef-47d7-9d2a-63182c4928ed"
 
 [compat]
-<<<<<<< HEAD
 ArnoldiMethod = "0.2"
-FillArrays = "0.12, 0.13"
-=======
 Arpack = "0.5"
 FLOWMath = "0.3"
 FillArrays = "0.12, 0.13, 1"
 FiniteDiff = "2"
->>>>>>> 0f14fc79
 ForwardDiff = "0.10"
 GXBeam = "0.5"
 IterativeSolvers = "0.9"
